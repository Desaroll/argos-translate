import json
import logging
import sys

from argostranslate import settings

logger = logging.getLogger(__name__)
logger.setLevel(logging.DEBUG if settings.is_debug else logging.INFO)

# Print to standard output if in debug mode
if settings.is_debug:
    std_out_stream_handler = logging.StreamHandler(sys.stdout)
    logger.addHandler(std_out_stream_handler)

# Python Logging Levels:
# https://docs.python.org/3/library/logging.html#levels


def debug(*argv):
    """Debug level log"""
    logger.debug(str(argv))


def get_json_string(argv):
    if len(argv) == 1:
        return json.dumps(str(argv[0]))
    return json.dumps([str(arg) for arg in argv])


def debug(*argv):
    """Debug level log"""
    logger.debug(get_json_string(argv))


def info(*argv):
    """Info level log"""
<<<<<<< HEAD
    logger.info(get_json_string(argv))
=======
    logger.info(str(argv))
>>>>>>> 1a603014


def warning(*argv):
    """Warning level log"""
<<<<<<< HEAD
    logger.warning(get_json_string(argv))
=======
    logger.warning(str(argv))
>>>>>>> 1a603014


def error(*argv):
    """Error level log"""
    logger.error(get_json_string(argv))


def critical(*argv):
    """Critical level log"""
    logger.critical(get_json_string(argv))<|MERGE_RESOLUTION|>--- conflicted
+++ resolved
@@ -34,20 +34,12 @@
 
 def info(*argv):
     """Info level log"""
-<<<<<<< HEAD
     logger.info(get_json_string(argv))
-=======
-    logger.info(str(argv))
->>>>>>> 1a603014
 
 
 def warning(*argv):
     """Warning level log"""
-<<<<<<< HEAD
     logger.warning(get_json_string(argv))
-=======
-    logger.warning(str(argv))
->>>>>>> 1a603014
 
 
 def error(*argv):
