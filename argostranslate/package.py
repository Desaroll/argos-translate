from __future__ import annotations

import copy
import json
import pathlib
import shutil
import urllib.request
import uuid
import zipfile
from pathlib import Path
from threading import Lock

<<<<<<< HEAD
import argostranslate.networking
import argostranslate.settings
from argostranslate.utils import error, info, warning

# TODO: Upgrade packages
=======
import packaging.version

from argostranslate import networking, settings
from argostranslate.utils import error, info
from argostranslate.tokenizer import SentencePieceTokenizer, BPETokenizer
>>>>>>> 0372a20e

"""
## `package` module example usage
```
from argostranslate import package

# Update package definitions from remote
package.update_package_index()

# Load available packages from local package index
available_packages = package.get_available_packages()

# Download and install all available packages
for available_package in available_packages:
    available_package.install()
```
"""

# Threading logic
# Hold lock while installing or uninstalling packages
package_lock = Lock()


class IPackage:
    """A package, can be either installed locally or available from a remote package index.

    Attributes:
        package_path: The path to the installed package. None if not installed.

        package_version: The version of the package.

        argos_version: The version of Argos Translate the package is intended for.

        from_code: The code of the language the package translates from.

        from_name: Human readable name of the language the package translates from.

        to_code: The code of the language the package translates to.

        to_name: Human readable name of the language the package translates to.

        links: A list of links to download the package


    Packages are a zip archive of a directory with metadata.json
    in its root the .argosmodel file extension. By default a
    OpenNMT CTranslate2 directory named model/ is expected in the root directory
    along with a sentencepiece model named sentencepiece.model or a bpe.model
    for tokenizing and Stanza data for sentence boundary detection.
    Packages may also optionally have a README.md in the root.

    from_code and to_code should be ISO 639 codes if applicable.

    Example metadata.json
    {
        "package_version": "1.0",
        "argos_version": "1.0",
        "from_code": "en",
        "from_name": "English",
        "to_code": "es",
        "to_name": "Spanish",
        "links": ["https://example.com/en_es.argosmodel"]
    }
    """

    code: str | None
    type: str | None
    name: str | None
    package_path: Path | None
    package_version: str | None
    argos_version: str | None
    links: list[str]
    dependencies: list
    languages: list
    source_languages: list
    target_languages: list
    from_code: str | None
    from_name: str | None
    to_code: str | None
    to_name: str | None

    def set_metadata(self, metadata: dict):
        """Loads package metadata from a JSON object.

        Args:
            metadata: A json object from json.load

        """
        info("Load metadata from package json", metadata)

        self.code = metadata.get("code")
        self.type = metadata.get("type")
        self.name = metadata.get("name")
        self.package_version = metadata.get("package_version")
        self.argos_version = metadata.get("argos_version")
        self.links = metadata.get("links", list())
        self.dependencies = metadata.get("dependencies", list())
        self.languages = metadata.get("languages", list())
        self.source_languages = metadata.get("source_languages", list())
        self.target_languages = metadata.get("target_languages", list())
<<<<<<< HEAD
        self.from_code = metadata.get("from_code")
        self.from_name = metadata.get("from_name")
        self.to_code = metadata.get("to_code")
        self.to_name = metadata.get("to_name")
=======
        self.target_prefix = metadata.get("target_prefix", "")
>>>>>>> 0372a20e

        self.source_languages += copy.deepcopy(self.languages)
        self.target_languages += copy.deepcopy(self.languages)
        if self.from_code is not None:
            from_lang = dict()
            from_lang["code"] = self.from_code
            if self.from_name is not None:
                from_lang["name"] = self.from_name
            self.languages.append(from_lang)
            self.source_languages.append(from_lang)
        if self.to_code is not None:
            to_lang = dict()
            to_lang["code"] = self.to_code
            if self.to_name is not None:
                to_lang["name"] = self.to_name
            self.languages.append(to_lang)
            self.target_languages.append(to_lang)

        """Languages must have a code"""
        self.source_languages = list(
            filter(lambda lang: lang.get("code") is not None, self.source_languages)
        )
        self.target_languages = list(
            filter(lambda lang: lang.get("code") is not None, self.target_languages)
        )

    def get_readme(self):
        """Returns the text of the README.md in this package.

        Returns:
            The text of the package README.md, None
                if README.md can't be read

        """
        raise NotImplementedError()

    def get_description(self):
        raise NotImplementedError()

    def __eq__(self, other):
        return self.code == other.code

    def __str__(self):
        if self.name is not None:
            return self.name
        if self.code is not None:
            return self.code
        if self.type is not None:
            return self.type
        return "Argos Translate Package"

    def __repr__(self):
        if self.code is not None:
            return self.code
        return str(self)


def update_package_index():
    """Downloads remote package index"""
    package_index_data = argostranslate.networking.get(
        argostranslate.settings.remote_package_index
    )
    with package_lock:
        with open(argostranslate.settings.local_package_index, "wb") as f:
            f.write(package_index_data)


def get_available_packages():
    """Returns a list of AvailablePackages from the package index."""
    if not argostranslate.settings.local_package_index.exists():
        update_package_index()
    with open(argostranslate.settings.local_package_index) as index_file:
        index = json.load(index_file)
        available_packages = list()
        for metadata in index:
            package = AvailablePackage(metadata)
            available_packages.append(package)
        info("get_available_packages", available_packages)
        return available_packages


def install_from_path(path: pathlib.Path):
    """Install a package file (zip archive ending in .argosmodel).

    Args:
        path (pathlib): The path to the .argosmodel file to install.

    """
    with package_lock:
        if not zipfile.is_zipfile(path):
            raise Exception("Not a valid Argos Model (must be a zip archive)")
        with zipfile.ZipFile(path, "r") as zip:
            zip.extractall(path=argostranslate.settings.packages_dir)
            info("Installed package from path", path)


class AvailablePackage(IPackage):
    """A package available for download and installation"""

    def __init__(self, metadata):
        """Creates a new AvailablePackage from a metadata object"""
        self.set_metadata(metadata)

    def get_dependencies(self):
        return list(
            filter(
                lambda available_package: available_package.code in self.dependencies,
                get_available_packages(),
            )
        )

    def download(self):
        """Downloads the AvailablePackage and returns its path"""
        if len(self.links) == 0:
            return None
        filename = f"{self.code}-{str(uuid.uuid4())}.argosmodel"
        filepath = argostranslate.settings.downloads_dir / filename
        data = argostranslate.networking.get_from(self.links)
        if data is not None:
            with open(filepath, "wb") as f:
                f.write(data)
            return filepath
        return None

    def install(self):
        for dependency in self.get_dependencies():
            dependency.install()
        download_path = self.download()
        if download_path is not None:
            install_from_path(download_path)
            download_path.unlink()

    def get_description(self):
        return self.name


class Package(IPackage):
    """An installed package"""

    package_path: Path

    def __init__(self, package_path: Path):
        """Create a new Package from path.

        Args:
            package_path: Path to installed package directory.

        """
        self.package_path = package_path
        metadata_path = package_path / "metadata.json"
        if not metadata_path.exists():
            raise FileNotFoundError(
                "Error opening package at " + str(metadata_path) + " no metadata.json"
            )
        with open(metadata_path) as metadata_file:
            metadata = json.load(metadata_file)
<<<<<<< HEAD
            self.set_metadata(metadata)
        if (
            self.argos_version is not None
            and self.argos_version > argostranslate.settings.argos_version
        ):
            warning(
                f"Package version {self.argos_version} is newer than Argos Translate version {argostranslate.settings.argos_version}"
            )
=======
            self.load_metadata_from_json(metadata)
        
        sp_model_path = package_path / "sentencepiece.model"
        bpe_model_path = package_path / "bpe.model"

        if sp_model_path.exists():
            self.tokenizer = SentencePieceTokenizer(sp_model_path)
        elif bpe_model_path.exists():
            self.tokenizer = BPETokenizer(bpe_model_path, self.from_code, self.to_code)
>>>>>>> 0372a20e

    def update(self):
        """Update the package if a newer version is available."""
        for available_package in get_available_packages():
<<<<<<< HEAD
            if available_package.code == self.code:
                if available_package.package_version > self.package_version:
=======
            if (
                available_package.from_code == self.from_code
                and available_package.to_code == self.to_code
            ):
                if packaging.version.parse(
                    available_package.package_version
                ) > packaging.version.parse(self.package_version):
>>>>>>> 0372a20e
                    new_package_path = available_package.download()
                    uninstall(self)
                    install_from_path(new_package_path)

    def get_readme(self) -> str | None:
        """Returns the text of the README.md in this package.

        Returns:
            The text of the package README.md, None
                if README.md can't be read

        """
        if self.package_path is None:
            return None
        readme_path = self.package_path / "README.md"
        if not readme_path.exists():
            return None
        with open(readme_path, "r") as readme_file:
            return readme_file.read()

    def get_description(self):
        return self.get_readme()


def get_installed_packages(packages_dir: Path | None = None) -> list[Package]:
    """Return a list of installed Packages

    Looks for packages in <home>/.argos-translate/local/share/packages by
    default. Will also look in the directory specified
    in the ARGOS_TRANSLATE_PACKAGE_DIR environment variable
    if it is set.

    Args:
        path: Path to look for installed package directories in.
            Defaults to the path in settings module.

    """
    if packages_dir is None:
        packages_dir = argostranslate.settings.packages_dir
    with package_lock:
<<<<<<< HEAD
        installed_packages = list()
        for path in packages_dir.iterdir():
            if path.is_dir():
                installed_packages.append(Package(path))
        info("get_installed_packages", installed_packages)
        return installed_packages
=======
        to_return = []
        packages_path = settings.package_dirs if path is None else path
        for directory in packages_path:
            for path in directory.iterdir():
                if path.is_dir():
                    to_return.append(Package(path))
        return to_return


def update_package_index():
    """Downloads remote package index"""
    with package_lock:
        try:
            response = urllib.request.urlopen(settings.remote_package_index)
        except Exception as err:
            error(err)
            return
        data = response.read()
        with open(settings.local_package_index, "wb") as f:
            f.write(data)


def get_available_packages() -> list[AvailablePackage]:
    """Returns a list of AvailablePackages from the package index."""

    try:
        with open(settings.local_package_index) as index_file:
            index = json.load(index_file)
            packages = []
            for metadata in index:
                package = AvailablePackage(metadata)
                packages.append(package)

            # If stanza not available filter for sbd available
            if not settings.stanza_available:
                installed_and_available_packages = packages + get_installed_packages()
                sbd_packages = list(
                    filter(lambda x: x.type == "sbd", installed_and_available_packages)
                )
                sbd_available_codes = set()
                for sbd_package in sbd_packages:
                    sbd_available_codes = sbd_available_codes.union(
                        sbd_package.from_codes
                    )
                packages = list(
                    filter(lambda x: x.from_code in sbd_available_codes, packages)
                )
                return packages + sbd_packages

            return packages
    except FileNotFoundError:
        update_package_index()
        return get_available_packages()
>>>>>>> 0372a20e


def uninstall(pkg):
    """Uninstalls a package.

    Args:
        pkg (Package): The package to uninstall

    """
    with package_lock:
        info("Uninstalled package", pkg)
        shutil.rmtree(pkg.package_path)<|MERGE_RESOLUTION|>--- conflicted
+++ resolved
@@ -10,19 +10,14 @@
 from pathlib import Path
 from threading import Lock
 
-<<<<<<< HEAD
+import packaging.version
+
 import argostranslate.networking
 import argostranslate.settings
 from argostranslate.utils import error, info, warning
+from argostranslate.tokenizer import SentencePieceTokenizer, BPETokenizer
 
 # TODO: Upgrade packages
-=======
-import packaging.version
-
-from argostranslate import networking, settings
-from argostranslate.utils import error, info
-from argostranslate.tokenizer import SentencePieceTokenizer, BPETokenizer
->>>>>>> 0372a20e
 
 """
 ## `package` module example usage
@@ -123,14 +118,11 @@
         self.languages = metadata.get("languages", list())
         self.source_languages = metadata.get("source_languages", list())
         self.target_languages = metadata.get("target_languages", list())
-<<<<<<< HEAD
         self.from_code = metadata.get("from_code")
         self.from_name = metadata.get("from_name")
         self.to_code = metadata.get("to_code")
         self.to_name = metadata.get("to_name")
-=======
         self.target_prefix = metadata.get("target_prefix", "")
->>>>>>> 0372a20e
 
         self.source_languages += copy.deepcopy(self.languages)
         self.target_languages += copy.deepcopy(self.languages)
@@ -287,7 +279,6 @@
             )
         with open(metadata_path) as metadata_file:
             metadata = json.load(metadata_file)
-<<<<<<< HEAD
             self.set_metadata(metadata)
         if (
             self.argos_version is not None
@@ -296,7 +287,6 @@
             warning(
                 f"Package version {self.argos_version} is newer than Argos Translate version {argostranslate.settings.argos_version}"
             )
-=======
             self.load_metadata_from_json(metadata)
         
         sp_model_path = package_path / "sentencepiece.model"
@@ -306,15 +296,10 @@
             self.tokenizer = SentencePieceTokenizer(sp_model_path)
         elif bpe_model_path.exists():
             self.tokenizer = BPETokenizer(bpe_model_path, self.from_code, self.to_code)
->>>>>>> 0372a20e
 
     def update(self):
         """Update the package if a newer version is available."""
         for available_package in get_available_packages():
-<<<<<<< HEAD
-            if available_package.code == self.code:
-                if available_package.package_version > self.package_version:
-=======
             if (
                 available_package.from_code == self.from_code
                 and available_package.to_code == self.to_code
@@ -322,7 +307,6 @@
                 if packaging.version.parse(
                     available_package.package_version
                 ) > packaging.version.parse(self.package_version):
->>>>>>> 0372a20e
                     new_package_path = available_package.download()
                     uninstall(self)
                     install_from_path(new_package_path)
@@ -363,68 +347,12 @@
     if packages_dir is None:
         packages_dir = argostranslate.settings.packages_dir
     with package_lock:
-<<<<<<< HEAD
         installed_packages = list()
         for path in packages_dir.iterdir():
             if path.is_dir():
                 installed_packages.append(Package(path))
         info("get_installed_packages", installed_packages)
         return installed_packages
-=======
-        to_return = []
-        packages_path = settings.package_dirs if path is None else path
-        for directory in packages_path:
-            for path in directory.iterdir():
-                if path.is_dir():
-                    to_return.append(Package(path))
-        return to_return
-
-
-def update_package_index():
-    """Downloads remote package index"""
-    with package_lock:
-        try:
-            response = urllib.request.urlopen(settings.remote_package_index)
-        except Exception as err:
-            error(err)
-            return
-        data = response.read()
-        with open(settings.local_package_index, "wb") as f:
-            f.write(data)
-
-
-def get_available_packages() -> list[AvailablePackage]:
-    """Returns a list of AvailablePackages from the package index."""
-
-    try:
-        with open(settings.local_package_index) as index_file:
-            index = json.load(index_file)
-            packages = []
-            for metadata in index:
-                package = AvailablePackage(metadata)
-                packages.append(package)
-
-            # If stanza not available filter for sbd available
-            if not settings.stanza_available:
-                installed_and_available_packages = packages + get_installed_packages()
-                sbd_packages = list(
-                    filter(lambda x: x.type == "sbd", installed_and_available_packages)
-                )
-                sbd_available_codes = set()
-                for sbd_package in sbd_packages:
-                    sbd_available_codes = sbd_available_codes.union(
-                        sbd_package.from_codes
-                    )
-                packages = list(
-                    filter(lambda x: x.from_code in sbd_available_codes, packages)
-                )
-                return packages + sbd_packages
-
-            return packages
-    except FileNotFoundError:
-        update_package_index()
-        return get_available_packages()
->>>>>>> 0372a20e
 
 
 def uninstall(pkg):
