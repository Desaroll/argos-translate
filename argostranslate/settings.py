import json
import os
import pathlib
from enum import Enum
from pathlib import Path
from typing import Any, Dict

"""
Argos Translate can be configured using either environment variables or json file

<<<<<<< HEAD
### Environment variables
```
export ARGOS_DEBUG="0"
export ARGOS_PACKAGE_INDEX="https://raw.githubusercontent.com/argosopentech/argospm-index/main/"
export ARGOS_PACKAGES_DIR="/home/<username>/.local/share/argos-translate/packages/"
export ARGOS_DEVICE_TYPE="cpu"

=======
Configurations from environment variables supersede configurations from the JSON file.

### Environment variables
```
export ARGOS_DEBUG="0"
export ARGOS_PACKAGE_INDEX="https://raw.githubusercontent.com/argosopentech/argospm-index/main/"
export ARGOS_PACKAGES_DIR="/home/<username>/.local/share/argos-translate/packages/"
export ARGOS_DEVICE_TYPE="cpu"

>>>>>>> 327ee6cb
```

### JSON 

# $HOME/.config/argos-translate/settings.json
```
{
    "ARGOS_DEBUG": "0",
    "ARGOS_PACKAGES_INDEX": "https://raw.githubusercontent.com/argosopentech/argospm-index/main/",
    "ARGOS_PACKAGE_DIR": "/home/<username>/.local/share/argos-translate/packages/",
    "ARGOS_DEVICE_TYPE": "cpu"
}
```
"""

"""
Importing argostranslate.settings will create the Argos Translate data directory (~/.local/share/argos-translate),
the Argos Translate config directory (~/.config/argos-translate),
and the Argos Translate cache directory (~/.local/cache/argos-translate) if they do not already exist.
"""

home_dir = Path.home()
<<<<<<< HEAD
=======

if "SNAP" in os.environ:
    home_dir = Path(os.environ["SNAP_USER_DATA"])
>>>>>>> 327ee6cb

data_dir = (
    Path(os.getenv("XDG_DATA_HOME", default=home_dir / ".local" / "share"))
    / "argos-translate"
)
os.makedirs(data_dir, exist_ok=True)

config_dir = (
    Path(os.getenv("XDG_CONFIG_HOME", default=home_dir / ".config")) / "argos-translate"
)
<<<<<<< HEAD
=======

config_dir = (
    Path(os.getenv("XDG_CONFIG_HOME", default=home_dir / ".config")) / "argos-translate"
)
>>>>>>> 327ee6cb
os.makedirs(config_dir, exist_ok=True)

cache_dir = (
    Path(os.getenv("XDG_CACHE_HOME", default=home_dir / ".local" / "cache"))
    / "argos-translate"
)
os.makedirs(cache_dir, exist_ok=True)

<<<<<<< HEAD
=======

downloads_dir = cache_dir / "downloads"
os.makedirs(downloads_dir, exist_ok=True)

>>>>>>> 327ee6cb
settings_file = config_dir / "settings.json"


def load_settings_dict() -> Dict[str, Any]:
    settings_dict = dict()
    if settings_file.exists():
        try:
            with open(settings_file, "r") as settings_file_data:
                settings_dict = json.load(settings_file_data)
            assert isinstance(
                settings_dict, dict
            ), "settings.json should contain a dictionary"
        except FileNotFoundError as e:
            print(f"{settings_file} not found : FileNotFoundError {e}")
        except json.JSONDecodeError as e:
            print(f"Error decoding {settings_file}: JSONDecodeError {e}")
    return settings_dict


def get_setting(key: str, default=None):
    """Gets a setting from either environment variables or settings.json

    Settings from environment variables take precedence over settings.json

    Args:
        key (str): Key value
        default: The default setting value. Defaults to None.

    Returns:
        The setting value
    """
    value_from_environment = os.getenv(key)
    value_from_file = load_settings_dict().get(key)
    if value_from_environment is not None:
        return value_from_environment
    else:
        if value_from_file is not None:
            return value_from_file
        return default
<<<<<<< HEAD
=======


def set_setting(key: str, value):
    """Sets a setting in the settings.json file.

    Args:
        key (str): The key to set.
        value: The value to set.
    """
    settings = load_settings_dict()
    settings[key] = value
    with open(settings_file, "w") as settings_file_data:
        json.dump(settings, settings_file_data, indent=4)


TRUE_VALUES = ["1", "TRUE", "True", "true", 1, True]


debug = get_setting("ARGOS_DEBUG") in TRUE_VALUES

dev_mode = get_setting("ARGOS_DEV_MODE") in TRUE_VALUES

package_index = get_setting(
    "ARGOS_PACKAGE_INDEX",
    default="https://raw.githubusercontent.com/argosopentech/argospm-index/main/",
)

package_data_dir = Path(
    get_setting("ARGOS_PACKAGES_DIR", default=data_dir / "packages")
)
os.makedirs(package_data_dir, exist_ok=True)


downloads_dir = cache_dir / "downloads"
os.makedirs(downloads_dir, exist_ok=True)

if not dev_mode:
    remote_repo = os.getenv(
        "ARGOS_PACKAGE_INDEX",
        default="https://raw.githubusercontent.com/argosopentech/argospm-index/main",
    )
else:
    remote_repo = os.getenv(
        "ARGOS_PACKAGE_INDEX",
        default="https://raw.githubusercontent.com/argosopentech/argospm-index-dev/main",
    )

remote_package_index = package_index + "index.json"

local_package_index = data_dir / "index.json"
>>>>>>> 327ee6cb


def set_setting(key: str, value):
    """Sets a setting in the settings.json file.

    Args:
        key (str): The key to set.
        value: The value to set.
    """
    settings = load_settings_dict()
    settings[key] = value
    with open(settings_file, "w") as settings_file_data:
        json.dump(settings, settings_file_data, indent=4)


TRUE_VALUES = ["1", "TRUE", "True", "true", 1, True]


is_debug = get_setting("ARGOS_DEBUG") in TRUE_VALUES

package_index = get_setting(
    "ARGOS_PACKAGE_INDEX",
    default="https://raw.githubusercontent.com/argosopentech/argospm-index/main/",
)

packages_dir = Path(get_setting("ARGOS_PACKAGES_DIR", default=data_dir / "packages"))
os.makedirs(packages_dir, exist_ok=True)


downloads_dir = cache_dir / "downloads"
os.makedirs(downloads_dir, exist_ok=True)


remote_package_index = package_index + "index.json"

local_package_index = data_dir / "index.json"

# Supported values: "cpu" and "cuda"
device = get_setting("ARGOS_DEVICE_TYPE", "cpu")

# https://opennmt.net/CTranslate2/python/ctranslate2.Translator.html
inter_threads = int(get_setting("ARGOS_INTER_THREADS", "1"))
intra_threads = int(get_setting("ARGOS_INTRA_THREADS", "0"))

# Supported values: "cpu" and "cuda"
device = get_setting("ARGOS_DEVICE_TYPE", "cpu")

# https://opennmt.net/CTranslate2/python/ctranslate2.Translator.html
inter_threads = int(get_setting("ARGOS_INTER_THREADS", "1"))
intra_threads = int(get_setting("ARGOS_INTRA_THREADS", "0"))


class ModelProvider(Enum):
    OPENNMT = 0
    LIBRETRANSLATE = 1
    OPENAI = 2


model_mapping = {
    "OPENNMT": ModelProvider.OPENNMT,
    "LIBRETRANSLATE": ModelProvider.LIBRETRANSLATE,
    "OPENAI": ModelProvider.OPENAI,
}
model_provider = model_mapping[get_setting("ARGOS_MODEL_PROVIDER", default="OPENNMT")]


# Sentence boundary detection
class ChunkType(Enum):
    DEFAULT = 0
    ARGOSTRANSLATE = 1
    NONE = 2  # No sentence splitting
<<<<<<< HEAD


chunk_type_mapping = {
    "DEFAULT": ChunkType.DEFAULT,
    "ARGOSTRANSLATE": ChunkType.ARGOSTRANSLATE,
    "NONE": ChunkType.NONE,
}
chunk_type = chunk_type_mapping[get_setting("ARGOS_CHUNK_TYPE", default="DEFAULT")]
if chunk_type == ChunkType.DEFAULT:
    chunk_type = ChunkType.ARGOSTRANSLATE


libretranslate_api_key = get_setting("LIBRETRANSLATE_API_KEY", None)
openai_api_key = get_setting("OPENAI_API_KEY", None)


=======


chunk_type_mapping = {
    "DEFAULT": ChunkType.DEFAULT,
    "ARGOSTRANSLATE": ChunkType.ARGOSTRANSLATE,
    "NONE": ChunkType.NONE,
}
chunk_type = chunk_type_mapping[get_setting("ARGOS_CHUNK_TYPE", default="DEFAULT")]
if chunk_type == ChunkType.DEFAULT:
    chunk_type = ChunkType.ARGOSTRANSLATE


libretranslate_api_key = get_setting("LIBRETRANSLATE_API_KEY", None)
openai_api_key = get_setting("OPENAI_API_KEY", None)


>>>>>>> 327ee6cb
argos_translate_about_text = (
    "Argos Translate is an open source neural machine "
    + "translation application created by Argos Open "
    + "Technologies, LLC (www.argosopentech.com). "
)

<<<<<<< HEAD
# TODO is this being used?
version_file = pathlib.Path(__file__).parent.resolve() / "__version__"
with open(version_file) as version_file_data:
    argos_version = version_file_data.read().strip()

# Fix Intel bug
# https://github.com/argosopentech/argos-translate/issues/40
os.environ["KMP_DUPLICATE_LIB_OK"] = "True"
=======
# Fix Intel bug
# https://github.com/argosopentech/argos-translate/issues/40
os.environ["KMP_DUPLICATE_LIB_OK"] = "True"
# Will search all of these directories for packages
package_dirs = [package_data_dir]
if "SNAP" in os.environ:
    # Packages bundled with snap
    snap_package_dir = Path(os.environ["SNAP"]) / "snap_custom" / "packages"
    if os.path.isdir(snap_package_dir):
        package_dirs.append(snap_package_dir)

    # Packages loaded from a content snap
    content_snap_packages = (
        Path(os.environ["SNAP"]) / "snap_custom" / "content_snap_packages"
    )
    if os.path.isdir(content_snap_packages):
        for package_dir in content_snap_packages.iterdir():
            if package_dir.is_dir():
                package_dirs.append(package_dir)
>>>>>>> 327ee6cb
<|MERGE_RESOLUTION|>--- conflicted
+++ resolved
@@ -8,15 +8,6 @@
 """
 Argos Translate can be configured using either environment variables or json file
 
-<<<<<<< HEAD
-### Environment variables
-```
-export ARGOS_DEBUG="0"
-export ARGOS_PACKAGE_INDEX="https://raw.githubusercontent.com/argosopentech/argospm-index/main/"
-export ARGOS_PACKAGES_DIR="/home/<username>/.local/share/argos-translate/packages/"
-export ARGOS_DEVICE_TYPE="cpu"
-
-=======
 Configurations from environment variables supersede configurations from the JSON file.
 
 ### Environment variables
@@ -26,7 +17,6 @@
 export ARGOS_PACKAGES_DIR="/home/<username>/.local/share/argos-translate/packages/"
 export ARGOS_DEVICE_TYPE="cpu"
 
->>>>>>> 327ee6cb
 ```
 
 ### JSON 
@@ -49,12 +39,6 @@
 """
 
 home_dir = Path.home()
-<<<<<<< HEAD
-=======
-
-if "SNAP" in os.environ:
-    home_dir = Path(os.environ["SNAP_USER_DATA"])
->>>>>>> 327ee6cb
 
 data_dir = (
     Path(os.getenv("XDG_DATA_HOME", default=home_dir / ".local" / "share"))
@@ -65,13 +49,6 @@
 config_dir = (
     Path(os.getenv("XDG_CONFIG_HOME", default=home_dir / ".config")) / "argos-translate"
 )
-<<<<<<< HEAD
-=======
-
-config_dir = (
-    Path(os.getenv("XDG_CONFIG_HOME", default=home_dir / ".config")) / "argos-translate"
-)
->>>>>>> 327ee6cb
 os.makedirs(config_dir, exist_ok=True)
 
 cache_dir = (
@@ -80,13 +57,6 @@
 )
 os.makedirs(cache_dir, exist_ok=True)
 
-<<<<<<< HEAD
-=======
-
-downloads_dir = cache_dir / "downloads"
-os.makedirs(downloads_dir, exist_ok=True)
-
->>>>>>> 327ee6cb
 settings_file = config_dir / "settings.json"
 
 
@@ -126,59 +96,6 @@
         if value_from_file is not None:
             return value_from_file
         return default
-<<<<<<< HEAD
-=======
-
-
-def set_setting(key: str, value):
-    """Sets a setting in the settings.json file.
-
-    Args:
-        key (str): The key to set.
-        value: The value to set.
-    """
-    settings = load_settings_dict()
-    settings[key] = value
-    with open(settings_file, "w") as settings_file_data:
-        json.dump(settings, settings_file_data, indent=4)
-
-
-TRUE_VALUES = ["1", "TRUE", "True", "true", 1, True]
-
-
-debug = get_setting("ARGOS_DEBUG") in TRUE_VALUES
-
-dev_mode = get_setting("ARGOS_DEV_MODE") in TRUE_VALUES
-
-package_index = get_setting(
-    "ARGOS_PACKAGE_INDEX",
-    default="https://raw.githubusercontent.com/argosopentech/argospm-index/main/",
-)
-
-package_data_dir = Path(
-    get_setting("ARGOS_PACKAGES_DIR", default=data_dir / "packages")
-)
-os.makedirs(package_data_dir, exist_ok=True)
-
-
-downloads_dir = cache_dir / "downloads"
-os.makedirs(downloads_dir, exist_ok=True)
-
-if not dev_mode:
-    remote_repo = os.getenv(
-        "ARGOS_PACKAGE_INDEX",
-        default="https://raw.githubusercontent.com/argosopentech/argospm-index/main",
-    )
-else:
-    remote_repo = os.getenv(
-        "ARGOS_PACKAGE_INDEX",
-        default="https://raw.githubusercontent.com/argosopentech/argospm-index-dev/main",
-    )
-
-remote_package_index = package_index + "index.json"
-
-local_package_index = data_dir / "index.json"
->>>>>>> 327ee6cb
 
 
 def set_setting(key: str, value):
@@ -250,7 +167,6 @@
     DEFAULT = 0
     ARGOSTRANSLATE = 1
     NONE = 2  # No sentence splitting
-<<<<<<< HEAD
 
 
 chunk_type_mapping = {
@@ -267,31 +183,12 @@
 openai_api_key = get_setting("OPENAI_API_KEY", None)
 
 
-=======
-
-
-chunk_type_mapping = {
-    "DEFAULT": ChunkType.DEFAULT,
-    "ARGOSTRANSLATE": ChunkType.ARGOSTRANSLATE,
-    "NONE": ChunkType.NONE,
-}
-chunk_type = chunk_type_mapping[get_setting("ARGOS_CHUNK_TYPE", default="DEFAULT")]
-if chunk_type == ChunkType.DEFAULT:
-    chunk_type = ChunkType.ARGOSTRANSLATE
-
-
-libretranslate_api_key = get_setting("LIBRETRANSLATE_API_KEY", None)
-openai_api_key = get_setting("OPENAI_API_KEY", None)
-
-
->>>>>>> 327ee6cb
 argos_translate_about_text = (
     "Argos Translate is an open source neural machine "
     + "translation application created by Argos Open "
     + "Technologies, LLC (www.argosopentech.com). "
 )
 
-<<<<<<< HEAD
 # TODO is this being used?
 version_file = pathlib.Path(__file__).parent.resolve() / "__version__"
 with open(version_file) as version_file_data:
@@ -299,25 +196,4 @@
 
 # Fix Intel bug
 # https://github.com/argosopentech/argos-translate/issues/40
-os.environ["KMP_DUPLICATE_LIB_OK"] = "True"
-=======
-# Fix Intel bug
-# https://github.com/argosopentech/argos-translate/issues/40
-os.environ["KMP_DUPLICATE_LIB_OK"] = "True"
-# Will search all of these directories for packages
-package_dirs = [package_data_dir]
-if "SNAP" in os.environ:
-    # Packages bundled with snap
-    snap_package_dir = Path(os.environ["SNAP"]) / "snap_custom" / "packages"
-    if os.path.isdir(snap_package_dir):
-        package_dirs.append(snap_package_dir)
-
-    # Packages loaded from a content snap
-    content_snap_packages = (
-        Path(os.environ["SNAP"]) / "snap_custom" / "content_snap_packages"
-    )
-    if os.path.isdir(content_snap_packages):
-        for package_dir in content_snap_packages.iterdir():
-            if package_dir.is_dir():
-                package_dirs.append(package_dir)
->>>>>>> 327ee6cb
+os.environ["KMP_DUPLICATE_LIB_OK"] = "True"